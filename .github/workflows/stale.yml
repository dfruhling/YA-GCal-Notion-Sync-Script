--- conflicted
+++ resolved
@@ -7,15 +7,12 @@
 
 on:
   workflow_dispatch:
-<<<<<<< HEAD
     inputs:
       dry-run:
         description: "Run in dry-run/debug-only mode."
         required: true
         type: boolean
         default: true
-=======
->>>>>>> ac98feec
   schedule:
   - cron: '39 22 * * *'
 
@@ -37,7 +34,7 @@
         stale-pr-message: "This pull request has not had any activity for an extended period of time and is thus automatically being marked as stale.\n\n@${assignee}, you can help out by labeling this pull request as a work-in-progress if it is still being actively worked on, or closing it if not."
         stale-issue-label: 'stale'
         stale-pr-label: 'stale'
-        # Added input option        
+        # Additional input options -------------------------------------------------------------------------       
         exempt-issue-labels: 'awaiting-approval,work-in-progress'
         exempt-pr-labels: 'awaiting-approval,work-in-progress'
         any-of-labels: 'awaiting-feedback,awaiting-answers,info-needed'
